/*
 * Copyright 2007, The Android Open Source Project
 *
 * Licensed under the Apache License, Version 2.0 (the "License");
 * you may not use this file except in compliance with the License.
 * You may obtain a copy of the License at
 *
 *     http://www.apache.org/licenses/LICENSE-2.0
 *
 * Unless required by applicable law or agreed to in writing, software
 * distributed under the License is distributed on an "AS IS" BASIS,
 * WITHOUT WARRANTIES OR CONDITIONS OF ANY KIND, either express or implied.
 * See the License for the specific language governing permissions and
 * limitations under the License.
 */

#include "SkImageDecoder.h"
#include "SkImageEncoder.h"
#include "SkColorPriv.h"
#include "SkDither.h"
#include "SkScaledBitmapSampler.h"
#include "SkStream.h"
#include "SkTemplates.h"
#include "SkUtils.h"

#include <stdio.h>
extern "C" {
    #include "jpeglib.h"
    #include "jerror.h"
}

#ifdef ANDROID
#include <cutils/properties.h>

// Key to lookup the size of memory buffer set in system property
static const char KEY_MEM_CAP[] = "ro.media.dec.jpeg.memcap";
#endif

// this enables timing code to report milliseconds for an encode
//#define TIME_ENCODE
//#define TIME_DECODE

// this enables our rgb->yuv code, which is faster than libjpeg on ARM
// disable for the moment, as we have some glitches when width != multiple of 4
#define WE_CONVERT_TO_YUV

//////////////////////////////////////////////////////////////////////////
//////////////////////////////////////////////////////////////////////////

class SkJPEGImageDecoder : public SkImageDecoder {
public:
    virtual Format getFormat() const {
        return kJPEG_Format;
    }

protected:
    virtual bool onDecode(SkStream* stream, SkBitmap* bm,
                          SkBitmap::Config pref, Mode);
};

//////////////////////////////////////////////////////////////////////////

#include "SkTime.h"

class AutoTimeMillis {
public:
    AutoTimeMillis(const char label[]) : fLabel(label) {
        if (!fLabel) {
            fLabel = "";
        }
        fNow = SkTime::GetMSecs();
    }
    ~AutoTimeMillis() {
        SkDebugf("---- Time (ms): %s %d\n", fLabel, SkTime::GetMSecs() - fNow);
    }
private:
    const char* fLabel;
    SkMSec      fNow;
};

/* our source struct for directing jpeg to our stream object
*/
struct sk_source_mgr : jpeg_source_mgr {
    sk_source_mgr(SkStream* stream, SkImageDecoder* decoder);

    SkStream*   fStream;
    const void* fMemoryBase;
    size_t      fMemoryBaseSize;
    SkImageDecoder* fDecoder;
    enum {
        kBufferSize = 1024
    };
    char    fBuffer[kBufferSize];
};

/* Automatically clean up after throwing an exception */
class JPEGAutoClean {
public:
    JPEGAutoClean(): cinfo_ptr(NULL) {}
    ~JPEGAutoClean() {
        if (cinfo_ptr) {
            jpeg_destroy_decompress(cinfo_ptr);
        }
    }
    void set(jpeg_decompress_struct* info) {
        cinfo_ptr = info;
    }
private:
    jpeg_decompress_struct* cinfo_ptr;
};

static void sk_init_source(j_decompress_ptr cinfo) {
    sk_source_mgr*  src = (sk_source_mgr*)cinfo->src;
    src->next_input_byte = (const JOCTET*)src->fBuffer;
    src->bytes_in_buffer = 0;
}

static boolean sk_fill_input_buffer(j_decompress_ptr cinfo) {
    sk_source_mgr* src = (sk_source_mgr*)cinfo->src;
    if (src->fDecoder != NULL && src->fDecoder->shouldCancelDecode()) {
        return FALSE;
    }
    size_t bytes = src->fStream->read(src->fBuffer, sk_source_mgr::kBufferSize);
    // note that JPEG is happy with less than the full read,
    // as long as the result is non-zero
    if (bytes == 0) {
        return FALSE;
    }

    src->next_input_byte = (const JOCTET*)src->fBuffer;
    src->bytes_in_buffer = bytes;
    return TRUE;
}

static void sk_skip_input_data(j_decompress_ptr cinfo, long num_bytes) {
    SkASSERT(num_bytes > 0);

    sk_source_mgr*  src = (sk_source_mgr*)cinfo->src;

    long bytesToSkip = num_bytes - src->bytes_in_buffer;

    // check if the skip amount exceeds the current buffer
    if (bytesToSkip > 0) {
        size_t bytes = src->fStream->skip(bytesToSkip);
        if (bytes != (size_t)bytesToSkip) {
//            SkDebugf("xxxxxxxxxxxxxx failure to skip request %d actual %d\n", bytesToSkip, bytes);
            cinfo->err->error_exit((j_common_ptr)cinfo);
        }
        src->next_input_byte = (const JOCTET*)src->fBuffer;
        src->bytes_in_buffer = 0;
    } else {
        src->next_input_byte += num_bytes;
        src->bytes_in_buffer -= num_bytes;
    }
}

static boolean sk_resync_to_restart(j_decompress_ptr cinfo, int desired) {
    sk_source_mgr*  src = (sk_source_mgr*)cinfo->src;

    // what is the desired param for???

    if (!src->fStream->rewind()) {
        SkDebugf("xxxxxxxxxxxxxx failure to rewind\n");
        cinfo->err->error_exit((j_common_ptr)cinfo);
        return FALSE;
    }
    src->next_input_byte = (const JOCTET*)src->fBuffer;
    src->bytes_in_buffer = 0;
    return TRUE;
}

static void sk_term_source(j_decompress_ptr /*cinfo*/) {}

///////////////////////////////////////////////////////////////////////////////

static void skmem_init_source(j_decompress_ptr cinfo) {
    sk_source_mgr*  src = (sk_source_mgr*)cinfo->src;
    src->next_input_byte = (const JOCTET*)src->fMemoryBase;
    src->bytes_in_buffer = src->fMemoryBaseSize;
}

static boolean skmem_fill_input_buffer(j_decompress_ptr cinfo) {
    SkDebugf("xxxxxxxxxxxxxx skmem_fill_input_buffer called\n");
    return FALSE;
}

static void skmem_skip_input_data(j_decompress_ptr cinfo, long num_bytes) {
    sk_source_mgr*  src = (sk_source_mgr*)cinfo->src;
//    SkDebugf("xxxxxxxxxxxxxx skmem_skip_input_data called %d\n", num_bytes);
    src->next_input_byte = (const JOCTET*)((const char*)src->next_input_byte + num_bytes);
    src->bytes_in_buffer -= num_bytes;
}

static boolean skmem_resync_to_restart(j_decompress_ptr cinfo, int desired) {
    SkDebugf("xxxxxxxxxxxxxx skmem_resync_to_restart called\n");
    return TRUE;
}

static void skmem_term_source(j_decompress_ptr /*cinfo*/) {}

#ifdef ANDROID
/* Check if the memory cap property is set.
   If so, use the memory size for jpeg decode.
*/
static void overwrite_mem_buffer_size(j_decompress_ptr cinfo) {
    int len = 0;
    char value[PROPERTY_VALUE_MAX];
    int memCap;

    len = property_get(KEY_MEM_CAP, value, "");
    if (len > 0 && sscanf(value, "%d", &memCap) == 1) {
        cinfo->mem->max_memory_to_use = memCap;
    }
}
#endif

///////////////////////////////////////////////////////////////////////////////

sk_source_mgr::sk_source_mgr(SkStream* stream, SkImageDecoder* decoder) : fStream(stream) {
    fDecoder = decoder;
    const void* baseAddr = stream->getMemoryBase();
    if (baseAddr && false) {
        fMemoryBase = baseAddr;
        fMemoryBaseSize = stream->getLength();
        
        init_source = skmem_init_source;
        fill_input_buffer = skmem_fill_input_buffer;
        skip_input_data = skmem_skip_input_data;
        resync_to_restart = skmem_resync_to_restart;
        term_source = skmem_term_source;
    } else {
        fMemoryBase = NULL;
        fMemoryBaseSize = 0;

        init_source = sk_init_source;
        fill_input_buffer = sk_fill_input_buffer;
        skip_input_data = sk_skip_input_data;
        resync_to_restart = sk_resync_to_restart;
        term_source = sk_term_source;
    }
//    SkDebugf("**************** use memorybase %p %d\n", fMemoryBase, fMemoryBaseSize);
}

#include <setjmp.h>

struct sk_error_mgr : jpeg_error_mgr {
    jmp_buf fJmpBuf;
};

static void sk_error_exit(j_common_ptr cinfo) {
    sk_error_mgr* error = (sk_error_mgr*)cinfo->err;

    (*error->output_message) (cinfo);

    /* Let the memory manager delete any temp files before we die */
    jpeg_destroy(cinfo);

    longjmp(error->fJmpBuf, -1);
}

///////////////////////////////////////////////////////////////////////////////

/*  If we need to better match the request, we might examine the image and
     output dimensions, and determine if the downsampling jpeg provided is
     not sufficient. If so, we can recompute a modified sampleSize value to
     make up the difference.

     To skip this additional scaling, just set sampleSize = 1; below.
 */
static int recompute_sampleSize(int sampleSize,
                                const jpeg_decompress_struct& cinfo) {
    return sampleSize * cinfo.output_width / cinfo.image_width;
}

static bool valid_output_dimensions(const jpeg_decompress_struct& cinfo) {
    /* These are initialized to 0, so if they have non-zero values, we assume
       they are "valid" (i.e. have been computed by libjpeg)
     */
    return cinfo.output_width != 0 && cinfo.output_height != 0;
}

static bool skip_src_rows(jpeg_decompress_struct* cinfo, void* buffer,
                          int count) {
    for (int i = 0; i < count; i++) {
        JSAMPLE* rowptr = (JSAMPLE*)buffer;
        int row_count = jpeg_read_scanlines(cinfo, &rowptr, 1);
        if (row_count != 1) {
            return false;
        }
    }
    return true;
}

// This guy exists just to aid in debugging, as it allows debuggers to just
// set a break-point in one place to see all error exists.
static bool return_false(const jpeg_decompress_struct& cinfo,
                         const SkBitmap& bm, const char msg[]) {
#if 0
    SkDebugf("libjpeg error %d <%s> from %s [%d %d]", cinfo.err->msg_code,
             cinfo.err->jpeg_message_table[cinfo.err->msg_code], msg,
             bm.width(), bm.height());
#endif
    return false;   // must always return false
}

bool SkJPEGImageDecoder::onDecode(SkStream* stream, SkBitmap* bm,
                                  SkBitmap::Config prefConfig, Mode mode) {
#ifdef TIME_DECODE
    AutoTimeMillis atm("JPEG Decode");
#endif

    SkAutoMalloc  srcStorage;
    JPEGAutoClean autoClean;

    jpeg_decompress_struct  cinfo;
    sk_error_mgr            sk_err;
    sk_source_mgr           sk_stream(stream, this);

    cinfo.err = jpeg_std_error(&sk_err);
    sk_err.error_exit = sk_error_exit;

    // All objects need to be instantiated before this setjmp call so that
    // they will be cleaned up properly if an error occurs.
    if (setjmp(sk_err.fJmpBuf)) {
        return return_false(cinfo, *bm, "setjmp");
    }

    jpeg_create_decompress(&cinfo);
    autoClean.set(&cinfo);

#ifdef ANDROID
    overwrite_mem_buffer_size(&cinfo);
#endif

    //jpeg_stdio_src(&cinfo, file);
    cinfo.src = &sk_stream;

    int status = jpeg_read_header(&cinfo, true);
    if (status != JPEG_HEADER_OK) {
        return return_false(cinfo, *bm, "read_header");
    }

    /*  Try to fulfill the requested sampleSize. Since jpeg can do it (when it
        can) much faster that we, just use their num/denom api to approximate
        the size.
    */
    int sampleSize = this->getSampleSize();

    cinfo.dct_method = JDCT_IFAST;
    cinfo.scale_num = 1;
    cinfo.scale_denom = sampleSize;

    /* this gives about 30% performance improvement. In theory it may
       reduce the visual quality, in practice I'm not seeing a difference
     */
    cinfo.do_fancy_upsampling = 0;

    /* this gives another few percents */
    cinfo.do_block_smoothing = 0;

    /* default format is RGB */
    cinfo.out_color_space = JCS_RGB;

    SkBitmap::Config config = prefConfig;
    // if no user preference, see what the device recommends
    if (config == SkBitmap::kNo_Config)
        config = SkImageDecoder::GetDeviceConfig();

    // only these make sense for jpegs
    if (config != SkBitmap::kARGB_8888_Config &&
        config != SkBitmap::kARGB_4444_Config &&
        config != SkBitmap::kRGB_565_Config) {
        config = SkBitmap::kARGB_8888_Config;
    }

#ifdef ANDROID_RGB
    cinfo.dither_mode = JDITHER_NONE;
    if (config == SkBitmap::kARGB_8888_Config) {
        cinfo.out_color_space = JCS_RGBA_8888;
    } else if (config == SkBitmap::kRGB_565_Config) {
        if (sampleSize == 1) {
            // SkScaledBitmapSampler can't handle RGB_565 yet,
            // so don't even try.
            cinfo.out_color_space = JCS_RGB_565;
            if (this->getDitherImage()) {
                cinfo.dither_mode = JDITHER_ORDERED;
            }
        }
    }
#endif

    if (sampleSize == 1 && mode == SkImageDecoder::kDecodeBounds_Mode) {
        bm->setConfig(config, cinfo.image_width, cinfo.image_height);
        bm->setIsOpaque(true);
        return true;
    }

    /*  image_width and image_height are the original dimensions, available
        after jpeg_read_header(). To see the scaled dimensions, we have to call
        jpeg_calc_output_dimensions(), and then read output_width and output_height.
    */
    jpeg_calc_output_dimensions(&cinfo);

	/*  We have enough information to return
		to the caller if they just wanted (subsampled bounds). If sampleSize
		was 1, then we would have already returned. Thus we just check if
		we're in kDecodeBounds_Mode, and that we have valid output sizes.
	 */
	if (SkImageDecoder::kDecodeBounds_Mode == mode &&
			valid_output_dimensions(cinfo)) {
		SkScaledBitmapSampler smpl(cinfo.output_width, cinfo.output_height,
								   recompute_sampleSize(sampleSize, cinfo));
		bm->setConfig(config, smpl.scaledWidth(), smpl.scaledHeight());
		bm->setIsOpaque(true);
		return true;
    } 
    
    sampleSize = recompute_sampleSize(sampleSize, cinfo);

#ifdef ANDROID_RGB
    if ((sampleSize != 1) && (cinfo.out_color_space == JCS_RGB_565)) {
        /*  Requires SkScaledBitmapSampler, but since
            SkScaledBitmapSampler can't handle RGB_565 yet,
            don't even try.
            Revert back to the default format JCS_RGB.
        */
        cinfo.out_color_space = JCS_RGB;
    }
#endif

    if (!jpeg_start_decompress(&cinfo)) {
        /*  If we failed here, we may still have enough information to return
            to the caller if they just wanted (subsampled bounds). If sampleSize
            was 1, then we would have already returned. Thus we just check if
            we're in kDecodeBounds_Mode, and that we have valid output sizes.

            One reason to fail here is that we have insufficient stream data
            to complete the setup. However, output dimensions seem to get
            computed very early, which is why this special check can pay off.
         */
        if (SkImageDecoder::kDecodeBounds_Mode == mode &&
                valid_output_dimensions(cinfo)) {
            SkScaledBitmapSampler smpl(cinfo.output_width, cinfo.output_height,
                                       recompute_sampleSize(sampleSize, cinfo));
            bm->setConfig(config, smpl.scaledWidth(), smpl.scaledHeight());
            bm->setIsOpaque(true);
            return true;
        } else {
            return return_false(cinfo, *bm, "start_decompress");
        }
    }
    sampleSize = recompute_sampleSize(sampleSize, cinfo);

<<<<<<< HEAD

=======
>>>>>>> ce303f68
    // should we allow the Chooser (if present) to pick a config for us???
    if (!this->chooseFromOneChoice(config, cinfo.output_width,
                                   cinfo.output_height)) {
        return return_false(cinfo, *bm, "chooseFromOneChoice");
    }

#ifdef ANDROID_RGB
    /* short-circuit the SkScaledBitmapSampler when possible, as this gives
       a significant performance boost.
    */
    if (sampleSize == 1 &&
        ((config == SkBitmap::kARGB_8888_Config && 
                cinfo.out_color_space == JCS_RGBA_8888) ||
        (config == SkBitmap::kRGB_565_Config && 
                cinfo.out_color_space == JCS_RGB_565)))
    {
        bm->setConfig(config, cinfo.output_width, cinfo.output_height);
        bm->setIsOpaque(true);
        if (SkImageDecoder::kDecodeBounds_Mode == mode) {
            return true;
        }
        if (!this->allocPixelRef(bm, NULL)) {
            return return_false(cinfo, *bm, "allocPixelRef");
        }
        SkAutoLockPixels alp(*bm);
        JSAMPLE* rowptr = (JSAMPLE*)bm->getPixels();
        INT32 const bpr =  bm->rowBytes();
        
        while (cinfo.output_scanline < cinfo.output_height) {
            int row_count = jpeg_read_scanlines(&cinfo, &rowptr, 1);
            // if row_count == 0, then we didn't get a scanline, so abort.
            // if we supported partial images, we might return true in this case
            if (0 == row_count) {
                return return_false(cinfo, *bm, "read_scanlines");
            }
            if (this->shouldCancelDecode()) {
                return return_false(cinfo, *bm, "shouldCancelDecode");
            }
            rowptr += bpr;
        }
        jpeg_finish_decompress(&cinfo);
        return true;
    }
#endif
    
    // check for supported formats
    SkScaledBitmapSampler::SrcConfig sc;
    if (3 == cinfo.out_color_components && JCS_RGB == cinfo.out_color_space) {
        sc = SkScaledBitmapSampler::kRGB;
#ifdef ANDROID_RGB
    } else if (JCS_RGBA_8888 == cinfo.out_color_space) {
        sc = SkScaledBitmapSampler::kRGBX;
    //} else if (JCS_RGB_565 == cinfo.out_color_space) {
    //    sc = SkScaledBitmapSampler::kRGB_565;
#endif
    } else if (1 == cinfo.out_color_components &&
               JCS_GRAYSCALE == cinfo.out_color_space) {
        sc = SkScaledBitmapSampler::kGray;
    } else {
        return return_false(cinfo, *bm, "jpeg colorspace");
    }

    SkScaledBitmapSampler sampler(cinfo.output_width, cinfo.output_height,
                                  sampleSize);

    bm->setConfig(config, sampler.scaledWidth(), sampler.scaledHeight());
    // jpegs are always opauqe (i.e. have no per-pixel alpha)
    bm->setIsOpaque(true);

    if (SkImageDecoder::kDecodeBounds_Mode == mode) {
        return true;
    }
    if (!this->allocPixelRef(bm, NULL)) {
        return return_false(cinfo, *bm, "allocPixelRef");
    }

    SkAutoLockPixels alp(*bm);                          
    if (!sampler.begin(bm, sc, this->getDitherImage())) {
        return return_false(cinfo, *bm, "sampler.begin");
    }

    uint8_t* srcRow = (uint8_t*)srcStorage.alloc(cinfo.output_width * 4);

    //  Possibly skip initial rows [sampler.srcY0]
    if (!skip_src_rows(&cinfo, srcRow, sampler.srcY0())) {
        return return_false(cinfo, *bm, "skip rows");
    }

    // now loop through scanlines until y == bm->height() - 1
    for (int y = 0;; y++) {
        JSAMPLE* rowptr = (JSAMPLE*)srcRow;
        int row_count = jpeg_read_scanlines(&cinfo, &rowptr, 1);
        if (0 == row_count) {
            return return_false(cinfo, *bm, "read_scanlines");
        }
        if (this->shouldCancelDecode()) {
            return return_false(cinfo, *bm, "shouldCancelDecode");
        }
        
        sampler.next(srcRow);
        if (bm->height() - 1 == y) {
            // we're done
            break;
        }

        if (!skip_src_rows(&cinfo, srcRow, sampler.srcDY() - 1)) {
            return return_false(cinfo, *bm, "skip rows");
        }
    }

    // we formally skip the rest, so we don't get a complaint from libjpeg
    if (!skip_src_rows(&cinfo, srcRow,
                       cinfo.output_height - cinfo.output_scanline)) {
        return return_false(cinfo, *bm, "skip rows");
    }
    jpeg_finish_decompress(&cinfo);

//    SkDebugf("------------------- bm2 size %d [%d %d] %d\n", bm->getSize(), bm->width(), bm->height(), bm->config());
    return true;
}

///////////////////////////////////////////////////////////////////////////////

#include "SkColorPriv.h"

// taken from jcolor.c in libjpeg
#if 0   // 16bit - precise but slow
    #define CYR     19595   // 0.299
    #define CYG     38470   // 0.587
    #define CYB      7471   // 0.114

    #define CUR    -11059   // -0.16874
    #define CUG    -21709   // -0.33126
    #define CUB     32768   // 0.5

    #define CVR     32768   // 0.5
    #define CVG    -27439   // -0.41869
    #define CVB     -5329   // -0.08131

    #define CSHIFT  16
#else      // 8bit - fast, slightly less precise
    #define CYR     77    // 0.299
    #define CYG     150    // 0.587
    #define CYB      29    // 0.114

    #define CUR     -43    // -0.16874
    #define CUG    -85    // -0.33126
    #define CUB     128    // 0.5

    #define CVR      128   // 0.5
    #define CVG     -107   // -0.41869
    #define CVB      -21   // -0.08131

    #define CSHIFT  8
#endif

static void rgb2yuv_32(uint8_t dst[], SkPMColor c) {
    int r = SkGetPackedR32(c);
    int g = SkGetPackedG32(c);
    int b = SkGetPackedB32(c);

    int  y = ( CYR*r + CYG*g + CYB*b ) >> CSHIFT;
    int  u = ( CUR*r + CUG*g + CUB*b ) >> CSHIFT;
    int  v = ( CVR*r + CVG*g + CVB*b ) >> CSHIFT;

    dst[0] = SkToU8(y);
    dst[1] = SkToU8(u + 128);
    dst[2] = SkToU8(v + 128);
}

static void rgb2yuv_4444(uint8_t dst[], U16CPU c) {
    int r = SkGetPackedR4444(c);
    int g = SkGetPackedG4444(c);
    int b = SkGetPackedB4444(c);

    int  y = ( CYR*r + CYG*g + CYB*b ) >> (CSHIFT - 4);
    int  u = ( CUR*r + CUG*g + CUB*b ) >> (CSHIFT - 4);
    int  v = ( CVR*r + CVG*g + CVB*b ) >> (CSHIFT - 4);

    dst[0] = SkToU8(y);
    dst[1] = SkToU8(u + 128);
    dst[2] = SkToU8(v + 128);
}

static void rgb2yuv_16(uint8_t dst[], U16CPU c) {
    int r = SkGetPackedR16(c);
    int g = SkGetPackedG16(c);
    int b = SkGetPackedB16(c);

    int  y = ( 2*CYR*r + CYG*g + 2*CYB*b ) >> (CSHIFT - 2);
    int  u = ( 2*CUR*r + CUG*g + 2*CUB*b ) >> (CSHIFT - 2);
    int  v = ( 2*CVR*r + CVG*g + 2*CVB*b ) >> (CSHIFT - 2);

    dst[0] = SkToU8(y);
    dst[1] = SkToU8(u + 128);
    dst[2] = SkToU8(v + 128);
}

///////////////////////////////////////////////////////////////////////////////

typedef void (*WriteScanline)(uint8_t* SK_RESTRICT dst,
                              const void* SK_RESTRICT src, int width,
                              const SkPMColor* SK_RESTRICT ctable);

static void Write_32_YUV(uint8_t* SK_RESTRICT dst,
                         const void* SK_RESTRICT srcRow, int width,
                         const SkPMColor*) {
    const uint32_t* SK_RESTRICT src = (const uint32_t*)srcRow;
    while (--width >= 0) {
#ifdef WE_CONVERT_TO_YUV
        rgb2yuv_32(dst, *src++);
#else
        uint32_t c = *src++;
        dst[0] = SkGetPackedR32(c);
        dst[1] = SkGetPackedG32(c);
        dst[2] = SkGetPackedB32(c);
#endif
        dst += 3;
    }
}

static void Write_4444_YUV(uint8_t* SK_RESTRICT dst,
                           const void* SK_RESTRICT srcRow, int width,
                           const SkPMColor*) {
    const SkPMColor16* SK_RESTRICT src = (const SkPMColor16*)srcRow;
    while (--width >= 0) {
#ifdef WE_CONVERT_TO_YUV
        rgb2yuv_4444(dst, *src++);
#else
        SkPMColor16 c = *src++;
        dst[0] = SkPacked4444ToR32(c);
        dst[1] = SkPacked4444ToG32(c);
        dst[2] = SkPacked4444ToB32(c);
#endif
        dst += 3;
    }
}

static void Write_16_YUV(uint8_t* SK_RESTRICT dst,
                         const void* SK_RESTRICT srcRow, int width,
                         const SkPMColor*) {
    const uint16_t* SK_RESTRICT src = (const uint16_t*)srcRow;
    while (--width >= 0) {
#ifdef WE_CONVERT_TO_YUV
        rgb2yuv_16(dst, *src++);
#else
        uint16_t c = *src++;
        dst[0] = SkPacked16ToR32(c);
        dst[1] = SkPacked16ToG32(c);
        dst[2] = SkPacked16ToB32(c);
#endif
        dst += 3;
    }
}

static void Write_Index_YUV(uint8_t* SK_RESTRICT dst,
                            const void* SK_RESTRICT srcRow, int width,
                            const SkPMColor* SK_RESTRICT ctable) {
    const uint8_t* SK_RESTRICT src = (const uint8_t*)srcRow;
    while (--width >= 0) {
#ifdef WE_CONVERT_TO_YUV
        rgb2yuv_32(dst, ctable[*src++]);
#else
        uint32_t c = ctable[*src++];
        dst[0] = SkGetPackedR32(c);
        dst[1] = SkGetPackedG32(c);
        dst[2] = SkGetPackedB32(c);
#endif
        dst += 3;
    }
}

static WriteScanline ChooseWriter(const SkBitmap& bm) {
    switch (bm.config()) {
        case SkBitmap::kARGB_8888_Config:
            return Write_32_YUV;
        case SkBitmap::kRGB_565_Config:
            return Write_16_YUV;
        case SkBitmap::kARGB_4444_Config:
            return Write_4444_YUV;
        case SkBitmap::kIndex8_Config:
            return Write_Index_YUV;
        default:
            return NULL;
    }
}

struct sk_destination_mgr : jpeg_destination_mgr {
    sk_destination_mgr(SkWStream* stream);

    SkWStream*  fStream;

    enum {
        kBufferSize = 1024
    };
    uint8_t fBuffer[kBufferSize];
};

static void sk_init_destination(j_compress_ptr cinfo) {
    sk_destination_mgr* dest = (sk_destination_mgr*)cinfo->dest;

    dest->next_output_byte = dest->fBuffer;
    dest->free_in_buffer = sk_destination_mgr::kBufferSize;
}

static boolean sk_empty_output_buffer(j_compress_ptr cinfo) {
    sk_destination_mgr* dest = (sk_destination_mgr*)cinfo->dest;

//  if (!dest->fStream->write(dest->fBuffer, sk_destination_mgr::kBufferSize - dest->free_in_buffer))
    if (!dest->fStream->write(dest->fBuffer, sk_destination_mgr::kBufferSize)) {
        ERREXIT(cinfo, JERR_FILE_WRITE);
        return false;
    }

    dest->next_output_byte = dest->fBuffer;
    dest->free_in_buffer = sk_destination_mgr::kBufferSize;
    return TRUE;
}

static void sk_term_destination (j_compress_ptr cinfo) {
    sk_destination_mgr* dest = (sk_destination_mgr*)cinfo->dest;

    size_t size = sk_destination_mgr::kBufferSize - dest->free_in_buffer;
    if (size > 0) {
        if (!dest->fStream->write(dest->fBuffer, size)) {
            ERREXIT(cinfo, JERR_FILE_WRITE);
            return;
        }
    }
    dest->fStream->flush();
}

sk_destination_mgr::sk_destination_mgr(SkWStream* stream)
        : fStream(stream) {
    this->init_destination = sk_init_destination;
    this->empty_output_buffer = sk_empty_output_buffer;
    this->term_destination = sk_term_destination;
}

class SkJPEGImageEncoder : public SkImageEncoder {
protected:
    virtual bool onEncode(SkWStream* stream, const SkBitmap& bm, int quality) {
#ifdef TIME_ENCODE
        AutoTimeMillis atm("JPEG Encode");
#endif

        const WriteScanline writer = ChooseWriter(bm);
        if (NULL == writer) {
            return false;
        }

        SkAutoLockPixels alp(bm);
        if (NULL == bm.getPixels()) {
            return false;
        }

        jpeg_compress_struct    cinfo;
        sk_error_mgr            sk_err;
        sk_destination_mgr      sk_wstream(stream);

        // allocate these before set call setjmp
        SkAutoMalloc    oneRow;
        SkAutoLockColors ctLocker;

        cinfo.err = jpeg_std_error(&sk_err);
        sk_err.error_exit = sk_error_exit;
        if (setjmp(sk_err.fJmpBuf)) {
            return false;
        }
        jpeg_create_compress(&cinfo);

        cinfo.dest = &sk_wstream;
        cinfo.image_width = bm.width();
        cinfo.image_height = bm.height();
        cinfo.input_components = 3;
#ifdef WE_CONVERT_TO_YUV
        cinfo.in_color_space = JCS_YCbCr;
#else
        cinfo.in_color_space = JCS_RGB;
#endif
        cinfo.input_gamma = 1;

        jpeg_set_defaults(&cinfo);
        jpeg_set_quality(&cinfo, quality, TRUE /* limit to baseline-JPEG values */);
        cinfo.dct_method = JDCT_IFAST;

        jpeg_start_compress(&cinfo, TRUE);

        const int       width = bm.width();
        uint8_t*        oneRowP = (uint8_t*)oneRow.alloc(width * 3);

        const SkPMColor* colors = ctLocker.lockColors(bm);
        const void*      srcRow = bm.getPixels();

        while (cinfo.next_scanline < cinfo.image_height) {
            JSAMPROW row_pointer[1];    /* pointer to JSAMPLE row[s] */

            writer(oneRowP, srcRow, width, colors);
            row_pointer[0] = oneRowP;
            (void) jpeg_write_scanlines(&cinfo, row_pointer, 1);
            srcRow = (const void*)((const char*)srcRow + bm.rowBytes());
        }

        jpeg_finish_compress(&cinfo);
        jpeg_destroy_compress(&cinfo);

        return true;
    }
};

///////////////////////////////////////////////////////////////////////////////

#include "SkTRegistry.h"

static SkImageDecoder* DFactory(SkStream* stream) {
    static const char gHeader[] = { 0xFF, 0xD8, 0xFF };
    static const size_t HEADER_SIZE = sizeof(gHeader);

    char buffer[HEADER_SIZE];
    size_t len = stream->read(buffer, HEADER_SIZE);

    if (len != HEADER_SIZE) {
        return NULL;   // can't read enough
    }
    if (memcmp(buffer, gHeader, HEADER_SIZE)) {
        return NULL;
    }
    return SkNEW(SkJPEGImageDecoder);
}

static SkImageEncoder* EFactory(SkImageEncoder::Type t) {
    return (SkImageEncoder::kJPEG_Type == t) ? SkNEW(SkJPEGImageEncoder) : NULL;
}

static SkTRegistry<SkImageDecoder*, SkStream*> gDReg(DFactory);
static SkTRegistry<SkImageEncoder*, SkImageEncoder::Type> gEReg(EFactory);
<|MERGE_RESOLUTION|>--- conflicted
+++ resolved
@@ -429,32 +429,9 @@
 #endif
 
     if (!jpeg_start_decompress(&cinfo)) {
-        /*  If we failed here, we may still have enough information to return
-            to the caller if they just wanted (subsampled bounds). If sampleSize
-            was 1, then we would have already returned. Thus we just check if
-            we're in kDecodeBounds_Mode, and that we have valid output sizes.
-
-            One reason to fail here is that we have insufficient stream data
-            to complete the setup. However, output dimensions seem to get
-            computed very early, which is why this special check can pay off.
-         */
-        if (SkImageDecoder::kDecodeBounds_Mode == mode &&
-                valid_output_dimensions(cinfo)) {
-            SkScaledBitmapSampler smpl(cinfo.output_width, cinfo.output_height,
-                                       recompute_sampleSize(sampleSize, cinfo));
-            bm->setConfig(config, smpl.scaledWidth(), smpl.scaledHeight());
-            bm->setIsOpaque(true);
-            return true;
-        } else {
-            return return_false(cinfo, *bm, "start_decompress");
-        }
-    }
-    sampleSize = recompute_sampleSize(sampleSize, cinfo);
-
-<<<<<<< HEAD
-
-=======
->>>>>>> ce303f68
+        return return_false(cinfo, *bm, "start_decompress");
+    }
+
     // should we allow the Chooser (if present) to pick a config for us???
     if (!this->chooseFromOneChoice(config, cinfo.output_width,
                                    cinfo.output_height)) {
